--- conflicted
+++ resolved
@@ -23,11 +23,7 @@
         image: "{{ .Values.image.repository }}:{{ .Values.image.tag | default .Chart.AppVersion }}"
         imagePullPolicy: {{ .Values.image.pullPolicy }}
         args:
-<<<<<<< HEAD
-        - "-LogLevel=debug"
-=======
         - "-LogLevel={{ .Values.logLevel }}"
->>>>>>> c7a26b93
         env:
         {{- range $envVar := .Values.env }}
         - name: {{ $envVar.name }}
